licenses(["notice"])  # Apache 2.0

load("//tensorflow:tensorflow.bzl", "tf_cc_test")
load("//tensorflow:tensorflow.bzl", "tf_cc_test_gpu")
load("//tensorflow:tensorflow.bzl", "tf_kernel_library")
load("@local_config_cuda//cuda:build_defs.bzl", "if_cuda")

filegroup(
    name = "all_files",
    srcs = glob(
        ["**/*"],
        exclude = [
            "**/METADATA",
            "**/OWNERS",
        ],
    ),
    visibility = ["//tensorflow:__subpackages__"],
)

cc_library(
    name = "static_schedule",
    srcs = ["static_schedule.cc"],
    hdrs = [
        "static_schedule.h",
    ],
    visibility = ["//visibility:public"],
    deps = [
        "//tensorflow/core:lib",
        "//tensorflow/core:protos_all_cc",
        "//tensorflow/core/grappler:grappler_item",
        "//tensorflow/core/grappler:op_types",
        "//tensorflow/core/grappler:utils",
        "//tensorflow/core/grappler/clusters:cluster",
        "//tensorflow/core/grappler/costs:cost_estimator",
        "//tensorflow/core/grappler/costs:graph_properties",
        "//tensorflow/core/grappler/costs:op_level_cost_estimator",
        "//tensorflow/core/grappler/costs:virtual_placer",
    ],
)

tf_cc_test(
    name = "static_schedule_test",
    srcs = ["static_schedule_test.cc"],
    deps = [
        ":static_schedule",
        "//tensorflow/cc:cc_ops",
        "//tensorflow/core:protos_all_cc",
        "//tensorflow/core:test",
        "//tensorflow/core:test_main",
        "//tensorflow/core/grappler:grappler_item",
        "//tensorflow/core/grappler:utils",
        "//tensorflow/core/grappler/clusters:virtual_cluster",
        "//tensorflow/core/grappler/inputs:trivial_test_graph_input_yielder",
    ],
)

cc_library(
    name = "auto_parallel",
    srcs = ["auto_parallel.cc"],
    hdrs = [
        "auto_parallel.h",
    ],
    visibility = ["//visibility:public"],
    deps = [
        ":graph_optimizer",
        "//tensorflow/core:lib",
        "//tensorflow/core:protos_all_cc",
        "//tensorflow/core/grappler:devices",
        "//tensorflow/core/grappler:grappler_item",
        "//tensorflow/core/grappler:op_types",
        "//tensorflow/core/grappler:utils",
        "//tensorflow/core/grappler/clusters:cluster",
    ],
)

tf_cc_test(
    name = "auto_parallel_test",
    srcs = ["auto_parallel_test.cc"],
    deps = [
        ":auto_parallel",
        "//tensorflow/cc:cc_ops",
        "//tensorflow/core:protos_all_cc",
        "//tensorflow/core:tensorflow",
        "//tensorflow/core:test",
        "//tensorflow/core:test_main",
        "//tensorflow/core/grappler:grappler_item",
        "//tensorflow/core/grappler:utils",
    ],
)

cc_library(
    name = "constant_folding",
    srcs = ["constant_folding.cc"],
    hdrs = [
        "constant_folding.h",
    ],
    visibility = ["//visibility:public"],
    deps = [
        ":graph_optimizer",
        "//tensorflow/core:framework",
        "//tensorflow/core:lib",
        "//tensorflow/core:lib_internal",
        "//tensorflow/core:protos_all_cc",
        "//tensorflow/core/grappler:grappler_item",
        "//tensorflow/core/grappler:op_types",
        "//tensorflow/core/grappler:utils",
        "//tensorflow/core/grappler/clusters:cluster",
        "//tensorflow/core/grappler/costs:graph_properties",
    ],
)

tf_cc_test(
    name = "constant_folding_test",
    srcs = ["constant_folding_test.cc"],
    shard_count = 5,
    deps = [
        ":constant_folding",
        "//tensorflow/cc:cc_ops",
        "//tensorflow/cc:cc_ops_internal",
        "//tensorflow/core:all_kernels",
        "//tensorflow/core:core_cpu",
        "//tensorflow/core:core_cpu_internal",
        "//tensorflow/core:direct_session",
        "//tensorflow/core:lib",
        "//tensorflow/core:protos_all_cc",
        "//tensorflow/core:test",
        "//tensorflow/core:test_main",
        "//tensorflow/core:testlib",
        "//tensorflow/core/grappler:grappler_item",
        "//tensorflow/core/grappler:utils",
        "//tensorflow/core/grappler/utils:grappler_test",
    ],
)

cc_library(
    name = "function_optimizer",
    srcs = ["function_optimizer.cc"],
    hdrs = [
        "function_optimizer.h",
    ],
    visibility = ["//visibility:public"],
    deps = [
        ":graph_optimizer",
        "//tensorflow/core:protos_all_cc",
        "//tensorflow/core/grappler:grappler_item",
        "//tensorflow/core/grappler:op_types",
        "//tensorflow/core/grappler:utils",
        "//tensorflow/core/grappler/utils:functions",
    ],
)

tf_cc_test(
    name = "function_optimizer_test",
    srcs = ["function_optimizer_test.cc"],
    deps = [
        ":function_optimizer",
        "//tensorflow/cc:cc_ops",
        "//tensorflow/cc:cc_ops_internal",
        "//tensorflow/core:all_kernels",
        "//tensorflow/core:core_cpu",
        "//tensorflow/core:core_cpu_internal",
        "//tensorflow/core:direct_session",
        "//tensorflow/core:lib",
        "//tensorflow/core:protos_all_cc",
        "//tensorflow/core:test",
        "//tensorflow/core:test_main",
        "//tensorflow/core:testlib",
        "//tensorflow/core/grappler:grappler_item",
        "//tensorflow/core/grappler:utils",
        "//tensorflow/core/grappler/utils:grappler_test",
    ],
)

cc_library(
    name = "graph_rewriter",
    srcs = ["graph_rewriter.cc"],
    hdrs = [
        "graph_rewriter.h",
    ],
    visibility = ["//visibility:public"],
    deps = [
        "//tensorflow/core:framework",
        "//tensorflow/core:protos_all_cc",
        "//tensorflow/core/grappler:grappler_item",
        "//tensorflow/core/grappler:op_types",
        "//tensorflow/core/grappler:utils",
    ],
)

cc_library(
    name = "graph_optimizer",
    hdrs = [
        "graph_optimizer.h",
    ],
    visibility = ["//visibility:public"],
    deps = [
        "//tensorflow/core:lib",
        "//tensorflow/core:protos_all_cc",
    ],
)

cc_library(
    name = "custom_graph_optimizer",
    hdrs = [
        "custom_graph_optimizer.h",
    ],
    visibility = ["//visibility:public"],
    deps = [
        ":graph_optimizer",
        "//tensorflow/core:lib",
    ],
)

cc_library(
    name = "arithmetic_optimizer",
    srcs = ["arithmetic_optimizer.cc"],
    hdrs = [
        "arithmetic_optimizer.h",
    ],
    visibility = ["//visibility:public"],
    deps = [
        ":constant_folding",
        ":graph_optimizer",
        "//tensorflow/core:framework",
        "//tensorflow/core:lib",
        "//tensorflow/core:lib_internal",
        "//tensorflow/core:protos_all_cc",
        "//tensorflow/core/grappler:grappler_item",
        "//tensorflow/core/grappler:op_types",
        "//tensorflow/core/grappler:utils",
        "//tensorflow/core/grappler/costs:graph_properties",
        "//tensorflow/core/grappler/utils:frame",
    ],
)

tf_cc_test(
    name = "arithmetic_optimizer_test",
    size = "small",
    srcs = ["arithmetic_optimizer_test.cc"],
    deps = [
        ":arithmetic_optimizer",
        ":constant_folding",
        ":model_pruner",
        "//tensorflow/cc:cc_ops",
        "//tensorflow/core:protos_all_cc",
        "//tensorflow/core:test",
        "//tensorflow/core:test_main",
        "//tensorflow/core/grappler:grappler_item",
        "//tensorflow/core/grappler:utils",
        "//tensorflow/core/grappler/inputs:trivial_test_graph_input_yielder",
        "//tensorflow/core/grappler/utils:grappler_test",
    ],
)

cc_library(
    name = "dependency_optimizer",
    srcs = ["dependency_optimizer.cc"],
    hdrs = [
        "dependency_optimizer.h",
    ],
    visibility = ["//visibility:public"],
    deps = [
        ":constant_folding",
        ":graph_optimizer",
        "//tensorflow/core:framework",
        "//tensorflow/core:lib",
        "//tensorflow/core:lib_internal",
        "//tensorflow/core:protos_all_cc",
        "//tensorflow/core/grappler:grappler_item",
        "//tensorflow/core/grappler:op_types",
        "//tensorflow/core/grappler:utils",
        "//tensorflow/core/grappler/costs:graph_properties",
        "//tensorflow/core/grappler/utils:topological_sort",
    ],
)

tf_cc_test(
    name = "dependency_optimizer_test",
    size = "small",
    srcs = ["dependency_optimizer_test.cc"],
    deps = [
        ":constant_folding",
        ":dependency_optimizer",
        ":model_pruner",
        "//tensorflow/cc:cc_ops",
        "//tensorflow/core:protos_all_cc",
        "//tensorflow/core:test",
        "//tensorflow/core:test_main",
        "//tensorflow/core/grappler:grappler_item",
        "//tensorflow/core/grappler:utils",
        "//tensorflow/core/grappler/inputs:trivial_test_graph_input_yielder",
        "//tensorflow/core/grappler/utils:topological_sort",
    ],
)

cc_library(
    name = "model_pruner",
    srcs = ["model_pruner.cc"],
    hdrs = [
        "model_pruner.h",
    ],
    visibility = ["//visibility:public"],
    deps = [
        ":graph_optimizer",
        ":graph_rewriter",
        "//tensorflow/core:protos_all_cc",
        "//tensorflow/core/grappler:grappler_item",
        "//tensorflow/core/grappler:op_types",
        "//tensorflow/core/grappler:utils",
    ],
)

tf_cc_test(
    name = "model_pruner_test",
    srcs = ["model_pruner_test.cc"],
    deps = [
        ":model_pruner",
        "//tensorflow/cc:cc_ops",
        "//tensorflow/core:protos_all_cc",
        "//tensorflow/core:test",
        "//tensorflow/core:test_main",
        "//tensorflow/core/grappler:grappler_item",
        "//tensorflow/core/grappler:utils",
        "//tensorflow/core/grappler/inputs:trivial_test_graph_input_yielder",
    ],
)

tf_kernel_library(
    name = "gpu_swapping_kernels",
    srcs = [
        "gpu_swapping_kernels.cc",
    ],
    deps = [
        "//tensorflow/core:core_cpu_base",
        "//tensorflow/core:framework",
        "//tensorflow/core:lib",
    ],
)

cc_library(
    name = "gpu_swapping_ops",
    srcs = [
        "gpu_swapping_ops.cc",
    ],
    deps = [
        "//tensorflow/core:core_cpu_base",
        "//tensorflow/core:framework",
        "//tensorflow/core:lib",
    ],
    alwayslink = 1,
)

cc_library(
    name = "memory_optimizer",
    srcs = [
        "memory_optimizer.cc",
    ],
    hdrs = [
        "memory_optimizer.h",
    ],
    visibility = ["//visibility:public"],
    deps = [
        ":graph_optimizer",
        ":graph_rewriter",
        ":static_schedule",
        "//tensorflow/core:framework",
        "//tensorflow/core:lib",
        "//tensorflow/core:protos_all_cc",
        "//tensorflow/core/grappler:graph_view",
        "//tensorflow/core/grappler:grappler_item",
        "//tensorflow/core/grappler:op_types",
        "//tensorflow/core/grappler:utils",
        "//tensorflow/core/grappler/clusters:virtual_cluster",
        "//tensorflow/core/grappler/costs:graph_memory",
        "//tensorflow/core/grappler/costs:graph_properties",
        "//tensorflow/core/grappler/utils:topological_sort",
        "//tensorflow/core/grappler/utils:traversal",
    ] + if_cuda([
        ":gpu_swapping_kernels",
        ":gpu_swapping_ops",
    ]),
)

tf_cc_test_gpu(
    name = "memory_optimizer_test",
    srcs = ["memory_optimizer_test.cc"],
    tags = ["no_cuda_on_cpu_tap"],
    deps = [
        ":memory_optimizer",
        "//tensorflow/cc:cc_ops",
        "//tensorflow/core:ops",
        "//tensorflow/core:protos_all_cc",
        "//tensorflow/core:tensor_testutil",
        "//tensorflow/core:test",
        "//tensorflow/core:test_main",
        "//tensorflow/core/grappler:grappler_item",
        "//tensorflow/core/grappler:utils",
        "//tensorflow/core/grappler/clusters:virtual_cluster",
        "//tensorflow/core/grappler/utils:grappler_test",
    ],
)

cc_library(
    name = "layout_optimizer",
    srcs = ["layout_optimizer.cc"],
    hdrs = [
        "layout_optimizer.h",
    ],
    visibility = ["//visibility:public"],
    deps = [
        ":graph_optimizer",
        "//tensorflow/core:framework",
        "//tensorflow/core:lib",
        "//tensorflow/core:protos_all_cc",
        "//tensorflow/core/grappler:devices",
        "//tensorflow/core/grappler:grappler_item",
        "//tensorflow/core/grappler:op_types",
        "//tensorflow/core/grappler:utils",
        "//tensorflow/core/grappler/clusters:cluster",
        "//tensorflow/core/grappler/costs:graph_properties",
        "//tensorflow/core/grappler/costs:virtual_placer",
        "//tensorflow/core/grappler/utils:frame",
    ],
)

tf_cc_test(
    name = "layout_optimizer_test",
    srcs = ["layout_optimizer_test.cc"],
    deps = [
        ":layout_optimizer",
        "//tensorflow/cc:cc_ops",
        "//tensorflow/cc:cc_ops_internal",
        "//tensorflow/core:all_kernels",
        "//tensorflow/core:core_cpu",
        "//tensorflow/core:framework",
        "//tensorflow/core:lib",
        "//tensorflow/core:protos_all_cc",
        "//tensorflow/core:test",
        "//tensorflow/core:test_main",
        "//tensorflow/core:testlib",
        "//tensorflow/core/grappler:grappler_item",
        "//tensorflow/core/grappler:utils",
        "//tensorflow/core/grappler/clusters:virtual_cluster",
    ],
)

cc_library(
    name = "meta_optimizer",
    srcs = ["meta_optimizer.cc"],
    hdrs = [
        "meta_optimizer.h",
    ],
    visibility = ["//visibility:public"],
    deps = [
        ":arithmetic_optimizer",
        ":auto_parallel",
        ":constant_folding",
        ":custom_graph_optimizer",
        ":custom_graph_optimizer_registry",
        ":dependency_optimizer",
        ":function_optimizer",
        ":graph_optimizer",
        ":layout_optimizer",
        ":loop_optimizer",
        ":memory_optimizer",
        ":model_pruner",
        "//tensorflow/core:framework",
        "//tensorflow/core:lib",
        "//tensorflow/core:protos_all_cc",
        "//tensorflow/core/grappler:grappler_item",
        "//tensorflow/core/grappler/utils:topological_sort",
    ],
)

tf_cc_test(
    name = "meta_optimizer_test",
    srcs = ["meta_optimizer_test.cc"],
    deps = [
        ":custom_graph_optimizer",
        ":custom_graph_optimizer_registry",
        ":meta_optimizer",
        "//tensorflow/cc:cc_ops",
        "//tensorflow/core:protos_all_cc",
        "//tensorflow/core:tensorflow",
        "//tensorflow/core:test",
        "//tensorflow/core:test_main",
        "//tensorflow/core/grappler:grappler_item",
        "//tensorflow/core/grappler:utils",
        "//tensorflow/core/grappler/inputs:trivial_test_graph_input_yielder",
    ],
)

cc_library(
    name = "custom_graph_optimizer_registry",
    srcs = ["custom_graph_optimizer_registry.cc"],
    hdrs = ["custom_graph_optimizer_registry.h"],
    visibility = ["//visibility:public"],
    deps = [
        ":custom_graph_optimizer",
        "//tensorflow/core:lib",
    ],
)

tf_cc_test(
    name = "custom_graph_optimizer_registry_test",
    size = "small",
    srcs = ["custom_graph_optimizer_registry_test.cc"],
    deps = [
        ":custom_graph_optimizer",
        ":custom_graph_optimizer_registry",
        "//tensorflow/core:lib",
        "//tensorflow/core:test",
        "//tensorflow/core:test_main",
    ],
)

cc_library(
    name = "loop_optimizer",
    srcs = ["loop_optimizer.cc"],
    hdrs = [
        "loop_optimizer.h",
    ],
    visibility = ["//visibility:public"],
    deps = [
        ":constant_folding",
        ":graph_optimizer",
        "//tensorflow/core:framework",
        "//tensorflow/core:lib",
        "//tensorflow/core:lib_internal",
        "//tensorflow/core:protos_all_cc",
        "//tensorflow/core/grappler:grappler_item",
        "//tensorflow/core/grappler:op_types",
        "//tensorflow/core/grappler:utils",
        "//tensorflow/core/grappler/costs:graph_properties",
        "//tensorflow/core/grappler/utils:frame",
    ],
)

tf_cc_test(
    name = "loop_optimizer_test",
    size = "small",
    srcs = ["loop_optimizer_test.cc"],
    tags = [
        "manual",
        "no_oss",  # b/74111495
<<<<<<< HEAD
=======
        "notap",
>>>>>>> ea9e65c9
    ],
    deps = [
        ":loop_optimizer",
        "//tensorflow/cc:cc_ops",
        "//tensorflow/core:protos_all_cc",
        "//tensorflow/core:test",
        "//tensorflow/core:test_main",
        "//tensorflow/core/grappler:grappler_item",
        "//tensorflow/core/grappler:utils",
        "//tensorflow/core/grappler/inputs:trivial_test_graph_input_yielder",
    ],
)<|MERGE_RESOLUTION|>--- conflicted
+++ resolved
@@ -543,10 +543,7 @@
     tags = [
         "manual",
         "no_oss",  # b/74111495
-<<<<<<< HEAD
-=======
         "notap",
->>>>>>> ea9e65c9
     ],
     deps = [
         ":loop_optimizer",
