--- conflicted
+++ resolved
@@ -35,11 +35,7 @@
          OS="linux" # Change to "darwin" for Mac OS
          TARGET_DIRECTORY="/usr/local"
          curl -L \
-<<<<<<< HEAD
-           "https://storage.googleapis.com/tensorflow/libtensorflow/libtensorflow-${TF_TYPE}-${OS}-x86_64-1.2.0-rc2.tar.gz" |
-=======
            "https://storage.googleapis.com/tensorflow/libtensorflow/libtensorflow-${TF_TYPE}-${OS}-x86_64-1.2.0.tar.gz" |
->>>>>>> 12f033df
            sudo tar -C $TARGET_DIRECTORY -xz
 
      The `tar` command extracts the TensorFlow C library into the `lib`
