--- conflicted
+++ resolved
@@ -1671,13 +1671,8 @@
     # pylint: enable=protected-access
 
 
-<<<<<<< HEAD
-_rgb_to_yiq_kernel = [[0.299, 0.59590059, 0.2115],
-                      [0.587, -0.27455667, -0.52273617],
-=======
 _rgb_to_yiq_kernel = [[0.299, 0.59590059,
                        0.2115], [0.587, -0.27455667, -0.52273617],
->>>>>>> 78e4ed15
                       [0.114, -0.32134392, 0.31119955]]
 
 
@@ -1699,18 +1694,10 @@
   kernel = ops.convert_to_tensor(
       _rgb_to_yiq_kernel, dtype=images.dtype, name='kernel')
   ndims = images.get_shape().ndims
-<<<<<<< HEAD
-  return math_ops.tensordot(images, kernel, axes=[[ndims-1], [0]])
-
-
-_yiq_to_rgb_kernel = [[1, 1, 1],
-                      [0.95598634, -0.27201283, -1.10674021],
-=======
   return math_ops.tensordot(images, kernel, axes=[[ndims - 1], [0]])
 
 
 _yiq_to_rgb_kernel = [[1, 1, 1], [0.95598634, -0.27201283, -1.10674021],
->>>>>>> 78e4ed15
                       [0.6208248, -0.64720424, 1.70423049]]
 
 
@@ -1733,19 +1720,11 @@
   kernel = ops.convert_to_tensor(
       _yiq_to_rgb_kernel, dtype=images.dtype, name='kernel')
   ndims = images.get_shape().ndims
-<<<<<<< HEAD
-  return math_ops.tensordot(images, kernel, axes=[[ndims-1], [0]])
-
-
-_rgb_to_yuv_kernel = [[0.299, -0.14714119, 0.61497538],
-                      [0.587, -0.28886916, -0.51496512],
-=======
   return math_ops.tensordot(images, kernel, axes=[[ndims - 1], [0]])
 
 
 _rgb_to_yuv_kernel = [[0.299, -0.14714119,
                        0.61497538], [0.587, -0.28886916, -0.51496512],
->>>>>>> 78e4ed15
                       [0.114, 0.43601035, -0.10001026]]
 
 
@@ -1767,18 +1746,10 @@
   kernel = ops.convert_to_tensor(
       _rgb_to_yuv_kernel, dtype=images.dtype, name='kernel')
   ndims = images.get_shape().ndims
-<<<<<<< HEAD
-  return math_ops.tensordot(images, kernel, axes=[[ndims-1], [0]])
-
-
-_yuv_to_rgb_kernel = [[1, 1, 1],
-                      [0, -0.394642334, 2.03206185],
-=======
   return math_ops.tensordot(images, kernel, axes=[[ndims - 1], [0]])
 
 
 _yuv_to_rgb_kernel = [[1, 1, 1], [0, -0.394642334, 2.03206185],
->>>>>>> 78e4ed15
                       [1.13988303, -0.58062185, 0]]
 
 
@@ -1801,8 +1772,4 @@
   kernel = ops.convert_to_tensor(
       _yuv_to_rgb_kernel, dtype=images.dtype, name='kernel')
   ndims = images.get_shape().ndims
-<<<<<<< HEAD
-  return math_ops.tensordot(images, kernel, axes=[[ndims-1], [0]])
-=======
-  return math_ops.tensordot(images, kernel, axes=[[ndims - 1], [0]])
->>>>>>> 78e4ed15
+  return math_ops.tensordot(images, kernel, axes=[[ndims - 1], [0]])