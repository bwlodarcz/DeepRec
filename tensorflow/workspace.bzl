--- conflicted
+++ resolved
@@ -418,18 +418,6 @@
       repository = tf_repo_name,
   )
 
-<<<<<<< HEAD
-  # Make junit-4.12 available as //external:junit
-  native.maven_jar(
-      name = "junit_junit",
-      artifact = "junit:junit:4.12",
-      sha1 = "2973d150c0dc1fefe998f834810d68f278ea58ec",
-  )
-
-  native.bind(
-      name = "junit",
-      actual = "@junit_junit//jar",
-=======
   java_import_external(
       name = "junit",
       jar_sha256 = "59721f0805e223d84b90677887d9ff567dc534d7c502ca903c0c2b17f05c116a",
@@ -453,7 +441,6 @@
       ],
       licenses = ["notice"],  # New BSD License
       testonly_ = True,
->>>>>>> 41115279
   )
 
   temp_workaround_http_archive(
