# Copyright 2017 The TensorFlow Authors. All Rights Reserved.
#
# Licensed under the Apache License, Version 2.0 (the "License");
# you may not use this file except in compliance with the License.
# You may obtain a copy of the License at
#
#     http://www.apache.org/licenses/LICENSE-2.0
#
# Unless required by applicable law or agreed to in writing, software
# distributed under the License is distributed on an "AS IS" BASIS,
# WITHOUT WARRANTIES OR CONDITIONS OF ANY KIND, either express or implied.
# See the License for the specific language governing permissions and
# limitations under the License.
# ==============================================================================
"""Model evaluation tools for TFGAN.

These methods come from https://arxiv.org/abs/1606.03498 and
https://arxiv.org/abs/1706.08500.

NOTE: This implementation uses the same weights as in
https://github.com/openai/improved-gan/blob/master/inception_score/model.py,
but is more numerically stable and is an unbiased estimator of the true
Inception score even when splitting the inputs into batches.
"""

from __future__ import absolute_import
from __future__ import division
from __future__ import print_function

import functools
import sys
import tarfile

from six.moves import urllib

from tensorflow.contrib.layers.python.layers import layers
from tensorflow.core.framework import graph_pb2
from tensorflow.python.framework import dtypes
from tensorflow.python.framework import importer
from tensorflow.python.framework import ops
from tensorflow.python.ops import array_ops
from tensorflow.python.ops import functional_ops
from tensorflow.python.ops import image_ops
from tensorflow.python.ops import linalg_ops
from tensorflow.python.ops import math_ops
from tensorflow.python.ops import nn_ops
from tensorflow.python.platform import gfile
from tensorflow.python.platform import resource_loader


__all__ = [
    'get_graph_def_from_disk',
    'get_graph_def_from_resource',
    'get_graph_def_from_url_tarball',
    'preprocess_image',
    'run_image_classifier',
    'run_inception',
    'inception_score',
    'classifier_score',
    'frechet_inception_distance',
    'frechet_classifier_distance',
    'INCEPTION_DEFAULT_IMAGE_SIZE',
]


INCEPTION_URL = 'http://download.tensorflow.org/models/frozen_inception_v1_2015_12_05.tar.gz'
INCEPTION_FROZEN_GRAPH = 'inceptionv1_for_inception_score.pb'
INCEPTION_INPUT = 'Mul:0'
INCEPTION_OUTPUT = 'logits:0'
INCEPTION_FINAL_POOL = 'pool_3:0'
INCEPTION_DEFAULT_IMAGE_SIZE = 299


def _validate_images(images, image_size):
  images = ops.convert_to_tensor(images)
  images.shape.with_rank(4)
  images.shape.assert_is_compatible_with(
      [None, image_size, image_size, None])
  return images


def _symmetric_matrix_square_root(mat, eps=1e-10):
  """Compute square root of a symmetric matrix.

  Note that this is different from an elementwise square root. We want to
  compute M' where M' = sqrt(mat) such that M' * M' = mat.

  Also note that this method **only** works for symmetric matrices.

  Args:
    mat: Matrix to take the square root of.
    eps: Small epsilon such that any element less than eps will not be square
      rooted to guard against numerical instability.

  Returns:
    Matrix square root of mat.
  """
  # Unlike numpy, tensorflow's return order is (s, u, v)
  s, u, v = linalg_ops.svd(mat)
  # sqrt is unstable around 0, just use 0 in such case
  si = array_ops.where(math_ops.less(s, eps), s, math_ops.sqrt(s))
  # Note that the v returned by Tensorflow is v = V
  # (when referencing the equation A = U S V^T)
  # This is unlike Numpy which returns v = V^T
  return math_ops.matmul(
      math_ops.matmul(u, array_ops.diag(si)), v, transpose_b=True)


def preprocess_image(
    images, height=INCEPTION_DEFAULT_IMAGE_SIZE,
    width=INCEPTION_DEFAULT_IMAGE_SIZE, scope=None):
  """Prepare a batch of images for evaluation.
<<<<<<< HEAD

  This is the preprocessing portion of the graph from
  http://download.tensorflow.org/models/image/imagenet/inception-2015-12-05.tgz.
=======

  This is the preprocessing portion of the graph from
  http://download.tensorflow.org/models/image/imagenet/inception-2015-12-05.tgz.

  Note that it expects Tensors in [0, 255]. This function maps pixel values to
  [-1, 1] and resizes to match the InceptionV1 network.
>>>>>>> 17ba3a69

  Args:
    images: 3-D or 4-D Tensor of images. Values are in [0, 255].
    height: Integer. Height of resized output image.
    width: Integer. Width of resized output image.
    scope: Optional scope for name_scope.

  Returns:
    3-D or 4-D float Tensor of prepared image(s). Values are in [-1, 1].
  """
  is_single = images.shape.ndims == 3
  with ops.name_scope(scope, 'preprocess', [images, height, width]):
    if not images.dtype.is_floating:
      images = math_ops.to_float(images)
    images = (images - 128.0) / 128.0
    if is_single:
      images = array_ops.expand_dims(images, axis=0)
    resized = image_ops.resize_bilinear(images, [height, width])
    if is_single:
      resized = array_ops.squeeze(resized, axis=0)
    return resized


def _kl_divergence(p, p_logits, q):
  """Computes the Kullback-Liebler divergence between p and q.

  This function uses p's logits in some places to improve numerical stability.

  Specifically:

  KL(p || q) = sum[ p * log(p / q) ]
    = sum[ p * ( log(p)                - log(q) ) ]
    = sum[ p * ( log_softmax(p_logits) - log(q) ) ]

  Args:
    p: A 2-D floating-point Tensor p_ij, where `i` corresponds to the minibatch
      example and `j` corresponds to the probability of being in class `j`.
    p_logits: A 2-D floating-point Tensor corresponding to logits for `p`.
    q: A 1-D floating-point Tensor, where q_j corresponds to the probability
      of class `j`.

  Returns:
    KL divergence between two distributions. Output dimension is 1D, one entry
    per distribution in `p`.

  Raises:
    ValueError: If any of the inputs aren't floating-point.
    ValueError: If p or p_logits aren't 2D.
    ValueError: If q isn't 1D.
  """
  for tensor in [p, p_logits, q]:
    if not tensor.dtype.is_floating:
      raise ValueError('Input %s must be floating type.', tensor.name)
  p.shape.assert_has_rank(2)
  p_logits.shape.assert_has_rank(2)
  q.shape.assert_has_rank(1)
  return math_ops.reduce_sum(
      p * (nn_ops.log_softmax(p_logits) - math_ops.log(q)), axis=1)


def get_graph_def_from_disk(filename):
  """Get a GraphDef proto from a disk location."""
  with gfile.FastGFile(filename, 'rb') as f:
    return graph_pb2.GraphDef.FromString(f.read())


def get_graph_def_from_resource(filename):
  """Get a GraphDef proto from within a .par file."""
  return graph_pb2.GraphDef.FromString(resource_loader.load_resource(filename))


def get_graph_def_from_url_tarball(url, filename):
  """Get a GraphDef proto from a tarball on the web."""
  def _progress(count, block_size, total_size):
    sys.stdout.write('\r>> Downloading %s %.1f%%' % (
        url, float(count * block_size) / float(total_size) * 100.0))
    sys.stdout.flush()
  tar_filename, _ = urllib.request.urlretrieve(url, reporthook=_progress)
  with tarfile.open(tar_filename, 'r:gz') as tar:
    proto_str = tar.extractfile(filename).read()
  return graph_pb2.GraphDef.FromString(proto_str)


def _default_graph_def_fn():
  return get_graph_def_from_url_tarball(INCEPTION_URL, INCEPTION_FROZEN_GRAPH)


def run_inception(images,
                  graph_def=None,
                  default_graph_def_fn=_default_graph_def_fn,
                  image_size=INCEPTION_DEFAULT_IMAGE_SIZE,
                  input_tensor=INCEPTION_INPUT,
                  output_tensor=INCEPTION_OUTPUT):
  """Run images through a pretrained Inception classifier.

  Args:
    images: Input tensors. Must be [batch, height, width, channels]. Input shape
      and values must be in [-1, 1], which can be achieved using
      `preprocess_image`.
    graph_def: A GraphDef proto of a pretrained Inception graph. If `None`,
      call `default_graph_def_fn` to get GraphDef.
    default_graph_def_fn: A function that returns a GraphDef. Used if
      `graph_def` is `None. By default, returns a pretrained InceptionV3 graph.
    image_size: Required image width and height. See unit tests for the default
      values.
    input_tensor: Name of input Tensor.
    output_tensor: Name of output Tensor. This function will compute activations
      at the specified layer. Examples include INCEPTION_V3_OUTPUT and
      INCEPTION_V3_FINAL_POOL which would result in this function computing
      the final logits or the penultimate pooling layer.

  Returns:
    Logits.

  Raises:
    ValueError: If images are not the correct size.
    ValueError: If neither `graph_def` nor `default_graph_def_fn` are provided.
  """
  images = _validate_images(images, image_size)

  if graph_def is None:
    if default_graph_def_fn is None:
      raise ValueError('If `graph_def` is `None`, must provide '
                       '`default_graph_def_fn`.')
    graph_def = default_graph_def_fn()

  activations = run_image_classifier(images, graph_def, input_tensor,
                                     output_tensor)
  if array_ops.rank(activations) != 2:
    activations = layers.flatten(activations)
  return activations


def run_image_classifier(tensor, graph_def, input_tensor,
                         output_tensor, scope='RunClassifier'):
  """Runs a network from a frozen graph.

  Args:
    tensor: An Input tensor.
    graph_def: A GraphDef proto.
    input_tensor: Name of input tensor in graph def.
    output_tensor: Name of output tensor in graph def.
    scope: Name scope for classifier.

  Returns:
    Classifier output. Shape depends on the classifier used, but is often
    [batch, classes].

  Raises:
    ValueError: If `image_size` is not `None`, and `tensor` are not the correct
      size.
  """
  input_map = {input_tensor: tensor}
  return_elements = [output_tensor]
  classifier_output = importer.import_graph_def(
      graph_def, input_map, return_elements, name=scope)[0]

  return classifier_output


def classifier_score(images, classifier_fn, num_batches=1):
  """Classifier score for evaluating a conditional generative model.

  This is based on the Inception Score, but for an arbitrary classifier.

  This technique is described in detail in https://arxiv.org/abs/1606.03498. In
  summary, this function calculates

  exp( E[ KL(p(y|x) || p(y)) ] )

  which captures how different the network's classification prediction is from
  the prior distribution over classes.

  Args:
    images: Images to calculate the classifier score for.
    classifier_fn: A function that takes images and produces logits based on a
      classifier.
    num_batches: Number of batches to split `generated_images` in to in order to
      efficiently run them through the classifier network.

  Returns:
    The classifier score. A floating-point scalar.
  """
  generated_images_list = array_ops.split(
      images, num_or_size_splits=num_batches)

  # Compute the classifier splits using the memory-efficient `map_fn`.
  logits = functional_ops.map_fn(
      fn=classifier_fn,
      elems=array_ops.stack(generated_images_list),
      parallel_iterations=1,
      back_prop=False,
      swap_memory=True,
      name='RunClassifier')
  logits = array_ops.concat(array_ops.unstack(logits), 0)
  logits.shape.assert_has_rank(2)

  # Use maximum precision for best results.
  logits_dtype = logits.dtype
  if logits_dtype != dtypes.float64:
    logits = math_ops.cast(logits, dtypes.float64)

  p = nn_ops.softmax(logits)
  q = math_ops.reduce_mean(p, axis=0)
  kl = _kl_divergence(p, logits, q)
  kl.shape.assert_has_rank(1)
  log_score = math_ops.reduce_mean(kl)
  final_score = math_ops.exp(log_score)

  if logits_dtype != dtypes.float64:
    final_score = math_ops.cast(final_score, dtypes.float64)
  return final_score


inception_score = functools.partial(
    classifier_score,
    classifier_fn=functools.partial(
        run_inception, output_tensor=INCEPTION_OUTPUT))


def trace_sqrt_product(sigma, sigma_v):
  """Find the trace of the positive sqrt of product of covariance matrices.

  '_symmetric_matrix_square_root' only works for symmetric matrices, so we
  cannot just take _symmetric_matrix_square_root(sigma * sigma_v).
  ('sigma' and 'sigma_v' are symmetric, but their product is not necessarily).

  Let sigma = A A so A = sqrt(sigma), and sigma_v = B B.
  We want to find trace(sqrt(sigma sigma_v)) = trace(sqrt(A A B B))
  Note the following properties:
  (i) forall M1, M2: eigenvalues(M1 M2) = eigenvalues(M2 M1)
     => eigenvalues(A A B B) = eigenvalues (A B B A)
  (ii) if M1 = sqrt(M2), then eigenvalues(M1) = sqrt(eigenvalues(M2))
     => eigenvalues(sqrt(sigma sigma_v)) = sqrt(eigenvalues(A B B A))
  (iii) forall M: trace(M) = sum(eigenvalues(M))
     => trace(sqrt(sigma sigma_v)) = sum(eigenvalues(sqrt(sigma sigma_v)))
                                   = sum(sqrt(eigenvalues(A B B A)))
                                   = sum(eigenvalues(sqrt(A B B A)))
                                   = trace(sqrt(A B B A))
                                   = trace(sqrt(A sigma_v A))
  A = sqrt(sigma). Both sigma and A sigma_v A are symmetric, so we **can**
  use the _symmetric_matrix_square_root function to find the roots of these
  matrices.

  Args:
    sigma: a square, symmetric, real, positive semi-definite covariance matrix
    sigma_v: same as sigma

  Returns:
    The trace of the positive square root of sigma*sigma_v
  """

  # Note sqrt_sigma is called "A" in the proof above
  sqrt_sigma = _symmetric_matrix_square_root(sigma)

  # This is sqrt(A sigma_v A) above
  sqrt_a_sigmav_a = math_ops.matmul(
      sqrt_sigma, math_ops.matmul(sigma_v, sqrt_sigma))

  return math_ops.trace(_symmetric_matrix_square_root(sqrt_a_sigmav_a))


def frechet_classifier_distance(real_images,
                                generated_images,
                                classifier_fn,
                                num_batches=1):
  """Classifier distance for evaluating a generative model.

  This is based on the Frechet Inception distance, but for an arbitrary
  classifier.

  This technique is described in detail in https://arxiv.org/abs/1706.08500.
  Given two Gaussian distribution with means m and m_w and covariance matrices
  C and C_w, this function calcuates

  |m - m_w|^2 + Tr(C + C_w - 2(C * C_w)^(1/2))

  which captures how different the distributions of real images and generated
  images (or more accurately, their visual features) are. Note that unlike the
  Inception score, this is a true distance and utilizes information about real
  world images.

  Note that when computed using sample means and sample covariance matrices,
  Frechet distance is biased. It is more biased for small sample sizes. (e.g.
  even if the two distributions are the same, for a small sample size, the
  expected Frechet distance is large). It is important to use the same
  sample size to compute frechet classifier distance when comparing two
  generative models.

  Args:
    real_images: Real images to use to compute Frechet Inception distance.
    generated_images: Generated images to use to compute Frechet Inception
      distance.
    classifier_fn: A function that takes images and produces activations
      based on a classifier.
    num_batches: Number of batches to split images in to in order to
      efficiently run them through the classifier network.

  Returns:
    The Frechet Inception distance. A floating-point scalar.
  """

  real_images_list = array_ops.split(
      real_images, num_or_size_splits=num_batches)
  generated_images_list = array_ops.split(
      generated_images, num_or_size_splits=num_batches)

  imgs = array_ops.stack(real_images_list + generated_images_list)

  # Compute the activations using the memory-efficient `map_fn`.
  activations = functional_ops.map_fn(
      fn=classifier_fn,
      elems=imgs,
      parallel_iterations=1,
      back_prop=False,
      swap_memory=True,
      name='RunClassifier')

  # Split the activations by the real and generated images.
  real_a, gen_a = array_ops.split(activations, [num_batches, num_batches], 0)

  # Ensure the activations have the right shapes.
  real_a = array_ops.concat(array_ops.unstack(real_a), 0)
  gen_a = array_ops.concat(array_ops.unstack(gen_a), 0)
  real_a.shape.assert_has_rank(2)
  gen_a.shape.assert_has_rank(2)

  # Compute mean and covariance matrices of activations.
  m = math_ops.reduce_mean(real_a, 0)
  m_v = math_ops.reduce_mean(gen_a, 0)
  num_examples = math_ops.to_float(array_ops.shape(real_a)[0])

  # sigma = (1 / (n - 1)) * (X - mu) (X - mu)^T
  sigma = math_ops.matmul(
      real_a - m, real_a - m, transpose_a=True) / (num_examples - 1)

  sigma_v = math_ops.matmul(
      gen_a - m_v, gen_a - m_v, transpose_a=True) / (num_examples - 1)

  # Find the Tr(sqrt(sigma sigma_v)) component of FID
  sqrt_trace_component = trace_sqrt_product(sigma, sigma_v)

  # Compute the two components of FID.

  # First the covariance component.
  # Here, note that trace(A + B) = trace(A) + trace(B)
  trace = math_ops.trace(sigma + sigma_v) - 2.0 * sqrt_trace_component

  # Next the distance between means.
  mean = math_ops.square(linalg_ops.norm(m - m_v))  # This uses the L2 norm.
  fid = trace + mean

  return fid


frechet_inception_distance = functools.partial(
    frechet_classifier_distance,
    classifier_fn=functools.partial(
        run_inception, output_tensor=INCEPTION_FINAL_POOL))<|MERGE_RESOLUTION|>--- conflicted
+++ resolved
@@ -110,18 +110,12 @@
     images, height=INCEPTION_DEFAULT_IMAGE_SIZE,
     width=INCEPTION_DEFAULT_IMAGE_SIZE, scope=None):
   """Prepare a batch of images for evaluation.
-<<<<<<< HEAD
 
   This is the preprocessing portion of the graph from
   http://download.tensorflow.org/models/image/imagenet/inception-2015-12-05.tgz.
-=======
-
-  This is the preprocessing portion of the graph from
-  http://download.tensorflow.org/models/image/imagenet/inception-2015-12-05.tgz.
 
   Note that it expects Tensors in [0, 255]. This function maps pixel values to
   [-1, 1] and resizes to match the InceptionV1 network.
->>>>>>> 17ba3a69
 
   Args:
     images: 3-D or 4-D Tensor of images. Values are in [0, 255].
